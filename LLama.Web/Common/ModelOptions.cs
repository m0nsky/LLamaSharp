﻿using System.Text;
using LLama.Abstractions;

namespace LLama.Web.Common
{
<<<<<<< HEAD
    public class ModelOptions
        : ILLamaParams
=======
    public class ModelOptions : IModelParams
>>>>>>> a8a498dc
    {
        /// <summary>
        /// Model friendly name
        /// </summary>
        public string Name { get; set; }

        /// <summary>
        /// Max context insta=nces allowed per model
        /// </summary>
        public int MaxInstances { get; set; }

        /// <summary>
        /// Model context size (n_ctx)
        /// </summary>
        public int ContextSize { get; set; } = 512;

        /// <summary>
        /// the GPU that is used for scratch and small tensors
        /// </summary>
        public int MainGpu { get; set; } = 0;

        /// <summary>
        /// if true, reduce VRAM usage at the cost of performance
        /// </summary>
        public bool LowVram { get; set; } = false;

        /// <summary>
        /// Number of layers to run in VRAM / GPU memory (n_gpu_layers)
        /// </summary>
        public int GpuLayerCount { get; set; } = 20;

        /// <summary>
        /// Seed for the random number generator (seed)
        /// </summary>
        public int Seed { get; set; } = 1686349486;

        /// <summary>
        /// Use f16 instead of f32 for memory kv (memory_f16)
        /// </summary>
        public bool UseFp16Memory { get; set; } = true;

        /// <summary>
        /// Use mmap for faster loads (use_mmap)
        /// </summary>
        public bool UseMemorymap { get; set; } = true;

        /// <summary>
        /// Use mlock to keep model in memory (use_mlock)
        /// </summary>
        public bool UseMemoryLock { get; set; } = false;

        /// <summary>
        /// Compute perplexity over the prompt (perplexity)
        /// </summary>
        public bool Perplexity { get; set; } = false;

        /// <summary>
        /// Model path (model)
        /// </summary>
        public string ModelPath { get; set; }

        /// <summary>
        /// model alias
        /// </summary>
        public string ModelAlias { get; set; } = "unknown";

<<<<<<< HEAD
		/// <summary>
		/// Model context size (n_ctx)
		/// </summary>
		public uint ContextSize { get; set; } = 512;
		/// <summary>
		/// the GPU that is used for scratch and small tensors
		/// </summary>
		public int MainGpu { get; set; } = 0;
		/// <summary>
		/// if true, reduce VRAM usage at the cost of performance
		/// </summary>
		public bool LowVram { get; set; } = false;
		/// <summary>
		/// Number of layers to run in VRAM / GPU memory (n_gpu_layers)
		/// </summary>
		public int GpuLayerCount { get; set; } = 20;
		/// <summary>
		/// Seed for the random number generator (seed)
		/// </summary>
		public uint Seed { get; set; } = 1686349486;
		/// <summary>
		/// Use f16 instead of f32 for memory kv (memory_f16)
		/// </summary>
		public bool UseFp16Memory { get; set; } = true;
		/// <summary>
		/// Use mmap for faster loads (use_mmap)
		/// </summary>
		public bool UseMemorymap { get; set; } = true;
		/// <summary>
		/// Use mlock to keep model in memory (use_mlock)
		/// </summary>
		public bool UseMemoryLock { get; set; } = false;
		/// <summary>
		/// Compute perplexity over the prompt (perplexity)
		/// </summary>
		public bool Perplexity { get; set; } = false;
		/// <summary>
		/// Model path (model)
		/// </summary>
		public string ModelPath { get; set; }

		/// <summary>
		/// List of LoRAs to apply
		/// </summary>
        public AdapterCollection LoraAdapters { get; set; } = new();
=======
        /// <summary>
        /// lora adapter path (lora_adapter)
        /// </summary>
        public string LoraAdapter { get; set; } = string.Empty;
>>>>>>> a8a498dc

        /// <summary>
        /// base model path for the lora adapter (lora_base)
        /// </summary>
        public string LoraBase { get; set; } = string.Empty;

<<<<<<< HEAD
		/// <summary>
		/// Number of threads (null = autodetect) (n_threads)
		/// </summary>
		public uint? Threads { get; set; }

        /// <summary>
        /// Number of threads to use for batch processing (null = autodetect) (n_threads)
        /// </summary>
        public uint? BatchThreads { get; set; }
=======
        /// <summary>
        /// Number of threads (-1 = autodetect) (n_threads)
        /// </summary>
        public int Threads { get; set; } = Math.Max(Environment.ProcessorCount / 2, 1);
>>>>>>> a8a498dc

        /// <summary>
        /// batch size for prompt processing (must be >=32 to use BLAS) (n_batch)
        /// </summary>
<<<<<<< HEAD
        public uint BatchSize { get; set; } = 512;

		/// <summary>
		/// Whether to convert eos to newline during the inference.
		/// </summary>
		public bool ConvertEosToNewLine { get; set; } = false;

		/// <summary>
		/// Whether to use embedding mode. (embedding) Note that if this is set to true, 
		/// The LLamaModel won't produce text response anymore.
		/// </summary>
		public bool EmbeddingMode { get; set; } = false;

		/// <summary>
		/// how split tensors should be distributed across GPUs
		/// </summary>
		public float[] TensorSplits { get; set; }

		/// <summary>
		/// RoPE base frequency
		/// </summary>
		public float RopeFrequencyBase { get; set; } = 10000.0f;

		/// <summary>
		/// RoPE frequency scaling factor
		/// </summary>
		public float RopeFrequencyScale { get; set; } = 1.0f;

		/// <summary>
		/// Use experimental mul_mat_q kernels
		/// </summary>
		public bool MulMatQ { get; set; }
=======
        public int BatchSize { get; set; } = 512;

        /// <summary>
        /// Whether to convert eos to newline during the inference.
        /// </summary>
        public bool ConvertEosToNewLine { get; set; } = false;

        /// <summary>
        /// Whether to use embedding mode. (embedding) Note that if this is set to true, 
        /// The LLamaModel won't produce text response anymore.
        /// </summary>
        public bool EmbeddingMode { get; set; } = false;

        /// <summary>
        /// how split tensors should be distributed across GPUs
        /// </summary>
        public float[] TensorSplits { get; set; }

        /// <summary>
        /// RoPE base frequency
        /// </summary>
        public float RopeFrequencyBase { get; set; } = 10000.0f;

        /// <summary>
        /// RoPE frequency scaling factor
        /// </summary>
        public float RopeFrequencyScale { get; set; } = 1.0f;

        /// <summary>
        /// Use experimental mul_mat_q kernels
        /// </summary>
        public bool MulMatQ { get; set; }
>>>>>>> a8a498dc

        /// <summary>
        /// The encoding to use for models
        /// </summary>
        public Encoding Encoding { get; set; } = Encoding.UTF8;

        /// <summary>
        /// Load vocab only (no weights)
        /// </summary>
        public bool VocabOnly { get; set; }
    }
}<|MERGE_RESOLUTION|>--- conflicted
+++ resolved
@@ -3,12 +3,8 @@
 
 namespace LLama.Web.Common
 {
-<<<<<<< HEAD
     public class ModelOptions
         : ILLamaParams
-=======
-    public class ModelOptions : IModelParams
->>>>>>> a8a498dc
     {
         /// <summary>
         /// Model friendly name
@@ -23,7 +19,7 @@
         /// <summary>
         /// Model context size (n_ctx)
         /// </summary>
-        public int ContextSize { get; set; } = 512;
+        public uint ContextSize { get; set; } = 512;
 
         /// <summary>
         /// the GPU that is used for scratch and small tensors
@@ -43,7 +39,7 @@
         /// <summary>
         /// Seed for the random number generator (seed)
         /// </summary>
-        public int Seed { get; set; } = 1686349486;
+        public uint Seed { get; set; } = 1686349486;
 
         /// <summary>
         /// Use f16 instead of f32 for memory kv (memory_f16)
@@ -71,123 +67,30 @@
         public string ModelPath { get; set; }
 
         /// <summary>
-        /// model alias
+        /// List of LoRAs to apply
         /// </summary>
-        public string ModelAlias { get; set; } = "unknown";
-
-<<<<<<< HEAD
-		/// <summary>
-		/// Model context size (n_ctx)
-		/// </summary>
-		public uint ContextSize { get; set; } = 512;
-		/// <summary>
-		/// the GPU that is used for scratch and small tensors
-		/// </summary>
-		public int MainGpu { get; set; } = 0;
-		/// <summary>
-		/// if true, reduce VRAM usage at the cost of performance
-		/// </summary>
-		public bool LowVram { get; set; } = false;
-		/// <summary>
-		/// Number of layers to run in VRAM / GPU memory (n_gpu_layers)
-		/// </summary>
-		public int GpuLayerCount { get; set; } = 20;
-		/// <summary>
-		/// Seed for the random number generator (seed)
-		/// </summary>
-		public uint Seed { get; set; } = 1686349486;
-		/// <summary>
-		/// Use f16 instead of f32 for memory kv (memory_f16)
-		/// </summary>
-		public bool UseFp16Memory { get; set; } = true;
-		/// <summary>
-		/// Use mmap for faster loads (use_mmap)
-		/// </summary>
-		public bool UseMemorymap { get; set; } = true;
-		/// <summary>
-		/// Use mlock to keep model in memory (use_mlock)
-		/// </summary>
-		public bool UseMemoryLock { get; set; } = false;
-		/// <summary>
-		/// Compute perplexity over the prompt (perplexity)
-		/// </summary>
-		public bool Perplexity { get; set; } = false;
-		/// <summary>
-		/// Model path (model)
-		/// </summary>
-		public string ModelPath { get; set; }
-
-		/// <summary>
-		/// List of LoRAs to apply
-		/// </summary>
         public AdapterCollection LoraAdapters { get; set; } = new();
-=======
-        /// <summary>
-        /// lora adapter path (lora_adapter)
-        /// </summary>
-        public string LoraAdapter { get; set; } = string.Empty;
->>>>>>> a8a498dc
 
         /// <summary>
+
         /// base model path for the lora adapter (lora_base)
         /// </summary>
         public string LoraBase { get; set; } = string.Empty;
 
-<<<<<<< HEAD
-		/// <summary>
-		/// Number of threads (null = autodetect) (n_threads)
-		/// </summary>
-		public uint? Threads { get; set; }
+        /// <summary>
+        /// Number of threads (null = autodetect) (n_threads)
+        /// </summary>
+        public uint? Threads { get; set; }
 
         /// <summary>
         /// Number of threads to use for batch processing (null = autodetect) (n_threads)
         /// </summary>
         public uint? BatchThreads { get; set; }
-=======
-        /// <summary>
-        /// Number of threads (-1 = autodetect) (n_threads)
-        /// </summary>
-        public int Threads { get; set; } = Math.Max(Environment.ProcessorCount / 2, 1);
->>>>>>> a8a498dc
 
         /// <summary>
         /// batch size for prompt processing (must be >=32 to use BLAS) (n_batch)
         /// </summary>
-<<<<<<< HEAD
         public uint BatchSize { get; set; } = 512;
-
-		/// <summary>
-		/// Whether to convert eos to newline during the inference.
-		/// </summary>
-		public bool ConvertEosToNewLine { get; set; } = false;
-
-		/// <summary>
-		/// Whether to use embedding mode. (embedding) Note that if this is set to true, 
-		/// The LLamaModel won't produce text response anymore.
-		/// </summary>
-		public bool EmbeddingMode { get; set; } = false;
-
-		/// <summary>
-		/// how split tensors should be distributed across GPUs
-		/// </summary>
-		public float[] TensorSplits { get; set; }
-
-		/// <summary>
-		/// RoPE base frequency
-		/// </summary>
-		public float RopeFrequencyBase { get; set; } = 10000.0f;
-
-		/// <summary>
-		/// RoPE frequency scaling factor
-		/// </summary>
-		public float RopeFrequencyScale { get; set; } = 1.0f;
-
-		/// <summary>
-		/// Use experimental mul_mat_q kernels
-		/// </summary>
-		public bool MulMatQ { get; set; }
-=======
-        public int BatchSize { get; set; } = 512;
 
         /// <summary>
         /// Whether to convert eos to newline during the inference.
@@ -219,7 +122,6 @@
         /// Use experimental mul_mat_q kernels
         /// </summary>
         public bool MulMatQ { get; set; }
->>>>>>> a8a498dc
 
         /// <summary>
         /// The encoding to use for models
