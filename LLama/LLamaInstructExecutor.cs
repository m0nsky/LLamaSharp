--- conflicted
+++ resolved
@@ -118,13 +118,10 @@
         /// <inheritdoc />
         protected override Task PreprocessInputs(string? text, InferStateArgs args)
         {
-<<<<<<< HEAD
-            args.Antiprompts ??= new List<string>();
-            if (!args.Antiprompts.Contains(_instructionPrefix)) args.Antiprompts.Add(_instructionPrefix);
-=======
             args.Antiprompts ??= [ ];
-            args.Antiprompts.Add(_instructionPrefix);
->>>>>>> e66b375d
+            if (!args.Antiprompts.Contains(_instructionPrefix))
+                args.Antiprompts.Add(_instructionPrefix);
+
             if (_is_prompt_run)
             {
                 // When running the first input (prompt) in inteactive mode, we should specially process it.
