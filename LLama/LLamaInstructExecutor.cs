--- conflicted
+++ resolved
@@ -156,11 +156,7 @@
         }
 
         /// <inheritdoc />
-<<<<<<< HEAD
         protected override Task<(bool, IReadOnlyList<string>)> PostProcess(IInferenceParams inferenceParams, InferStateArgs args, CancellationToken cancellationToken)
-=======
-        protected override Task<(bool, IReadOnlyList<string>)> PostProcess(IInferenceParams inferenceParams, InferStateArgs args)
->>>>>>> c1783d4e
         {
             if (_embed_inps.Count <= _consumedTokensCount)
             {
@@ -172,11 +168,7 @@
 
                 if (_pastTokensCount > 0 && args.WaitForInput)
                 {
-<<<<<<< HEAD
                     return Task.FromResult<(bool, IReadOnlyList<string>)>((true, ["\n> "]));
-=======
-                    return Task.FromResult<(bool, IReadOnlyList<string>)>((true, [ "\n> " ]));
->>>>>>> c1783d4e
                 }
             }
 
@@ -190,10 +182,6 @@
                 args.RemainedTokens = inferenceParams.MaxTokens;
                 args.WaitForInput = true;
             }
-<<<<<<< HEAD
-
-=======
->>>>>>> c1783d4e
             return Task.FromResult<(bool, IReadOnlyList<string>)>((false, []));
         }
 
@@ -266,7 +254,7 @@
 
             return;
         }
-        
+
         /// <summary>
         /// The descriptor of the state of the instruct executor.
         /// </summary>
