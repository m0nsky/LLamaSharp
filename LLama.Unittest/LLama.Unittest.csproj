﻿<Project Sdk="Microsoft.NET.Sdk">
  <Import Project="..\LLama\LLamaSharp.Runtime.targets" />
  <PropertyGroup>
    <TargetFramework>net8.0</TargetFramework>
    <RootNamespace>LLama.Unittest</RootNamespace>
    <ImplicitUsings>enable</ImplicitUsings>
    <Platforms>AnyCPU;x64</Platforms>
    <Nullable>enable</Nullable>

    <IsPackable>false</IsPackable>

    <AllowUnsafeBlocks>true</AllowUnsafeBlocks>
  </PropertyGroup>

  <ItemGroup>
    <PackageReference Include="Microsoft.NET.Test.Sdk" Version="17.13.0" />
    <PackageReference Include="Moq" Version="4.20.72" />
    <PackageReference Include="System.Linq.Async" Version="6.0.1" />
    <PackageReference Include="xunit" Version="2.9.3" />
    <PackageReference Include="xunit.runner.visualstudio" Version="3.0.2">
      <IncludeAssets>runtime; build; native; contentfiles; analyzers; buildtransitive</IncludeAssets>
      <PrivateAssets>all</PrivateAssets>
    </PackageReference>
    <PackageReference Include="coverlet.collector" Version="6.0.4">
      <IncludeAssets>runtime; build; native; contentfiles; analyzers; buildtransitive</IncludeAssets>
      <PrivateAssets>all</PrivateAssets>
    </PackageReference>
    <PackageReference Include="Xunit.SkippableFact" Version="1.5.23" />
  </ItemGroup>

<<<<<<< HEAD
  <Target Name="DownloadContentFilesInner">
  
    <DownloadFile SourceUrl="https://huggingface.co/bartowski/Llama-3.2-1B-Instruct-GGUF/resolve/main/Llama-3.2-1B-Instruct-Q4_0.gguf" DestinationFolder="Models" DestinationFileName="Llama-3.2-1B-Instruct-Q4_0.gguf" SkipUnchangedFiles="true">
	</DownloadFile>

    <DownloadFile SourceUrl="https://huggingface.co/HuggingFaceTB/smollm-360M-instruct-v0.2-Q8_0-GGUF/resolve/main/smollm-360m-instruct-add-basics-q8_0.gguf" DestinationFolder="Models" DestinationFileName="smollm-360m-instruct-add-basics-q8_0.gguf" SkipUnchangedFiles="true">
    </DownloadFile>

    <DownloadFile SourceUrl="https://huggingface.co/gpustack/jina-reranker-v1-tiny-en-GGUF/resolve/main/jina-reranker-v1-tiny-en-FP16.gguf" DestinationFolder="Models" DestinationFileName="jina-reranker-v1-tiny-en-FP16.gguf" SkipUnchangedFiles="true">
    </DownloadFile>

      <DownloadFile SourceUrl="https://huggingface.co/cjpais/llava-1.6-mistral-7b-gguf/resolve/main/llava-v1.6-mistral-7b.Q3_K_XS.gguf" DestinationFolder="Models" DestinationFileName="llava-v1.6-mistral-7b.Q3_K_XS.gguf" SkipUnchangedFiles="true">
	</DownloadFile>
    
	<DownloadFile SourceUrl="https://huggingface.co/cjpais/llava-1.6-mistral-7b-gguf/resolve/main/mmproj-model-f16.gguf" DestinationFolder="Models" DestinationFileName="mmproj-model-f16.gguf" SkipUnchangedFiles="true">
	</DownloadFile>
    
	<DownloadFile SourceUrl="https://huggingface.co/leliuga/all-MiniLM-L12-v2-GGUF/resolve/main/all-MiniLM-L12-v2.Q8_0.gguf" DestinationFolder="Models" DestinationFileName="all-MiniLM-L12-v2.Q8_0.gguf" SkipUnchangedFiles="true">
	</DownloadFile>

  </Target>
  
  <Target Name="DownloadContentFiles" BeforeTargets="DispatchToInnerBuilds;BeforeBuild">
    <MSBuild Projects="$(MSBuildProjectFile)" Targets="DownloadContentFilesInner" Properties="TargetFramework=once" />
  </Target>
=======
    <!-- Define each file to download.
       The Include value is just an identifier.
       SourceUrl is the remote URL.
       DestinationFolder is where you want it saved.
       LocalFileName is the desired file name. -->
    <ItemGroup>
        <DownloadFileItem Include="Llama-3.2-1B-Instruct-Q4_0">
            <SourceUrl>https://huggingface.co/bartowski/Llama-3.2-1B-Instruct-GGUF/resolve/main/Llama-3.2-1B-Instruct-Q4_0.gguf</SourceUrl>
            <DestinationFolder>Models</DestinationFolder>
            <LocalFileName>Llama-3.2-1B-Instruct-Q4_0.gguf</LocalFileName>
        </DownloadFileItem>
>>>>>>> 474cfd15

        <DownloadFileItem Include="smollm-360m-instruct-add-basics-q8_0">
            <SourceUrl>https://huggingface.co/HuggingFaceTB/smollm-360M-instruct-v0.2-Q8_0-GGUF/resolve/main/smollm-360m-instruct-add-basics-q8_0.gguf</SourceUrl>
            <DestinationFolder>Models</DestinationFolder>
            <LocalFileName>smollm-360m-instruct-add-basics-q8_0.gguf</LocalFileName>
        </DownloadFileItem>

        <DownloadFileItem Include="llava-v1.6-mistral-7b">
            <SourceUrl>https://huggingface.co/cjpais/llava-1.6-mistral-7b-gguf/resolve/main/llava-v1.6-mistral-7b.Q3_K_XS.gguf</SourceUrl>
            <DestinationFolder>Models</DestinationFolder>
            <LocalFileName>llava-v1.6-mistral-7b.Q3_K_XS.gguf</LocalFileName>
        </DownloadFileItem>

        <DownloadFileItem Include="mmproj-model-f16">
            <SourceUrl>https://huggingface.co/cjpais/llava-1.6-mistral-7b-gguf/resolve/main/mmproj-model-f16.gguf</SourceUrl>
            <DestinationFolder>Models</DestinationFolder>
            <LocalFileName>mmproj-model-f16.gguf</LocalFileName>
        </DownloadFileItem>

        <DownloadFileItem Include="all-MiniLM-L12-v2">
            <SourceUrl>https://huggingface.co/leliuga/all-MiniLM-L12-v2-GGUF/resolve/main/all-MiniLM-L12-v2.Q8_0.gguf</SourceUrl>
            <DestinationFolder>Models</DestinationFolder>
            <LocalFileName>all-MiniLM-L12-v2.Q8_0.gguf</LocalFileName>
        </DownloadFileItem>
    </ItemGroup>

    <!-- Ensure the destination folder exists -->
    <Target Name="EnsureFolders">
        <MakeDir Directories="Models" Condition="!Exists('Models')" />
    </Target>

    <!-- Download a single file:
       - Computes the full target file name (DesiredFile).
       - If DesiredFile already exists, the download is skipped.
       - Otherwise, creates a temporary folder (TempDownload), 
         downloads the file there using DownloadFile, and then moves it
         to DesiredFile. Finally, cleans up the temporary folder.  -->
    <Target Name="DownloadSingleFile" DependsOnTargets="EnsureFolders">
        <!-- (These properties come in via the MSBuild call.) -->
        <PropertyGroup>
            <DesiredFile>$([System.IO.Path]::Combine($(DestinationFolder), $(LocalFileName)))</DesiredFile>
        </PropertyGroup>

        <Message Text="Processing file: $(DesiredFile)" Importance="high" />

        <!-- Define a flag based on whether the file already exists -->
        <PropertyGroup>
            <DownloadNeeded Condition="!Exists('$(DesiredFile)')">true</DownloadNeeded>
            <DownloadNeeded Condition="Exists('$(DesiredFile)')">false</DownloadNeeded>
        </PropertyGroup>
        <Message Text="Download needed: $(DownloadNeeded)" Importance="high" />

        <!-- If the file is already present, skip the download (by simply exiting this target) -->
        <Message Text="File $(DesiredFile) already exists; skipping download." Importance="high" Condition=" '$(DownloadNeeded)'=='false' " />

        <!-- Only download if required -->
        <DownloadFile SourceUrl="$(SourceUrl)" DestinationFolder="TempDownload" SkipUnchangedFiles="true" Condition=" '$(DownloadNeeded)'=='true' " />

        <!-- If a file was downloaded, move it to the desired name.
         We assume TempDownload now contains the downloaded file.
         (You might want to refine this if TempDownload could ever contain multiple files.) -->
        <ItemGroup Condition=" '$(DownloadNeeded)'=='true' ">
            <TempFile Include="TempDownload/*.*" />
        </ItemGroup>
        <Message Text="Downloaded file (temp): @(TempFile)" Importance="high" Condition=" '$(DownloadNeeded)'=='true' " />
        <Move SourceFiles="@(TempFile)" DestinationFiles="$(DesiredFile)" Condition=" '$(DownloadNeeded)'=='true' and @(TempFile) != '' " />
        <Message Text="Renamed downloaded file to $(DesiredFile)" Importance="high" Condition=" '$(DownloadNeeded)'=='true' and @(TempFile) != '' " />

        <!-- Remove the temporary download folder -->
        <RemoveDir Directories="TempDownload" Condition="Exists('TempDownload')" />
    </Target>

    <!-- Main target to process each file by calling the DownloadSingleFile target for each item.
       The MSBuild task will batch over the DownloadFileItem items, passing in each file’s metadata. -->
    <Target Name="DownloadAllFiles" BeforeTargets="DispatchToInnerBuilds;BeforeBuild">
        <MSBuild Projects="$(MSBuildProjectFile)" Targets="DownloadSingleFile" Properties="SourceUrl=%(DownloadFileItem.SourceUrl);DestinationFolder=%(DownloadFileItem.DestinationFolder);LocalFileName=%(DownloadFileItem.LocalFileName);TargetFramework=once" />
    </Target>

    <ItemGroup>
    <ProjectReference Include="..\LLama.KernelMemory\LLamaSharp.KernelMemory.csproj" />
    <ProjectReference Include="..\LLama.SemanticKernel\LLamaSharp.SemanticKernel.csproj" />
    <ProjectReference Include="..\LLama\LLamaSharp.csproj" />
  </ItemGroup>

  <ItemGroup>
    <None Update="Models\all-MiniLM-L12-v2.Q8_0.gguf">
      <CopyToOutputDirectory>PreserveNewest</CopyToOutputDirectory>
    </None>
    <None Update="Models\Llama-3.2-1B-Instruct-Q4_0.gguf">
      <CopyToOutputDirectory>PreserveNewest</CopyToOutputDirectory>
    </None>
    <None Update="Models\jina-reranker-v1-tiny-en-FP16.gguf">
      <CopyToOutputDirectory>PreserveNewest</CopyToOutputDirectory>
    </None>
    <None Update="Models\smollm-360m-instruct-add-basics-q8_0.gguf">
      <CopyToOutputDirectory>PreserveNewest</CopyToOutputDirectory>
    </None>
    <None Update="Models\llava-v1.6-mistral-7b.Q3_K_XS.gguf">
      <CopyToOutputDirectory>PreserveNewest</CopyToOutputDirectory>
    </None>
    <None Update="Models\mmproj-model-f16.gguf">
      <CopyToOutputDirectory>PreserveNewest</CopyToOutputDirectory>
    </None>
    <None Update="Models\extreme-ironing-taxi-610x427.jpg">
      <CopyToOutputDirectory>PreserveNewest</CopyToOutputDirectory>
    </None>
  </ItemGroup>
</Project><|MERGE_RESOLUTION|>--- conflicted
+++ resolved
@@ -28,33 +28,6 @@
     <PackageReference Include="Xunit.SkippableFact" Version="1.5.23" />
   </ItemGroup>
 
-<<<<<<< HEAD
-  <Target Name="DownloadContentFilesInner">
-  
-    <DownloadFile SourceUrl="https://huggingface.co/bartowski/Llama-3.2-1B-Instruct-GGUF/resolve/main/Llama-3.2-1B-Instruct-Q4_0.gguf" DestinationFolder="Models" DestinationFileName="Llama-3.2-1B-Instruct-Q4_0.gguf" SkipUnchangedFiles="true">
-	</DownloadFile>
-
-    <DownloadFile SourceUrl="https://huggingface.co/HuggingFaceTB/smollm-360M-instruct-v0.2-Q8_0-GGUF/resolve/main/smollm-360m-instruct-add-basics-q8_0.gguf" DestinationFolder="Models" DestinationFileName="smollm-360m-instruct-add-basics-q8_0.gguf" SkipUnchangedFiles="true">
-    </DownloadFile>
-
-    <DownloadFile SourceUrl="https://huggingface.co/gpustack/jina-reranker-v1-tiny-en-GGUF/resolve/main/jina-reranker-v1-tiny-en-FP16.gguf" DestinationFolder="Models" DestinationFileName="jina-reranker-v1-tiny-en-FP16.gguf" SkipUnchangedFiles="true">
-    </DownloadFile>
-
-      <DownloadFile SourceUrl="https://huggingface.co/cjpais/llava-1.6-mistral-7b-gguf/resolve/main/llava-v1.6-mistral-7b.Q3_K_XS.gguf" DestinationFolder="Models" DestinationFileName="llava-v1.6-mistral-7b.Q3_K_XS.gguf" SkipUnchangedFiles="true">
-	</DownloadFile>
-    
-	<DownloadFile SourceUrl="https://huggingface.co/cjpais/llava-1.6-mistral-7b-gguf/resolve/main/mmproj-model-f16.gguf" DestinationFolder="Models" DestinationFileName="mmproj-model-f16.gguf" SkipUnchangedFiles="true">
-	</DownloadFile>
-    
-	<DownloadFile SourceUrl="https://huggingface.co/leliuga/all-MiniLM-L12-v2-GGUF/resolve/main/all-MiniLM-L12-v2.Q8_0.gguf" DestinationFolder="Models" DestinationFileName="all-MiniLM-L12-v2.Q8_0.gguf" SkipUnchangedFiles="true">
-	</DownloadFile>
-
-  </Target>
-  
-  <Target Name="DownloadContentFiles" BeforeTargets="DispatchToInnerBuilds;BeforeBuild">
-    <MSBuild Projects="$(MSBuildProjectFile)" Targets="DownloadContentFilesInner" Properties="TargetFramework=once" />
-  </Target>
-=======
     <!-- Define each file to download.
        The Include value is just an identifier.
        SourceUrl is the remote URL.
@@ -66,12 +39,17 @@
             <DestinationFolder>Models</DestinationFolder>
             <LocalFileName>Llama-3.2-1B-Instruct-Q4_0.gguf</LocalFileName>
         </DownloadFileItem>
->>>>>>> 474cfd15
 
         <DownloadFileItem Include="smollm-360m-instruct-add-basics-q8_0">
             <SourceUrl>https://huggingface.co/HuggingFaceTB/smollm-360M-instruct-v0.2-Q8_0-GGUF/resolve/main/smollm-360m-instruct-add-basics-q8_0.gguf</SourceUrl>
             <DestinationFolder>Models</DestinationFolder>
             <LocalFileName>smollm-360m-instruct-add-basics-q8_0.gguf</LocalFileName>
+        </DownloadFileItem>
+
+        <DownloadFileItem Include="smollm-360m-instruct-add-basics-q8_0">
+            <SourceUrl>https://huggingface.co/gpustack/jina-reranker-v1-tiny-en-GGUF/resolve/main/jina-reranker-v1-tiny-en-FP16.gguf</SourceUrl>
+            <DestinationFolder>Models</DestinationFolder>
+            <LocalFileName>jina-reranker-v1-tiny-en-FP16.gguf</LocalFileName>
         </DownloadFileItem>
 
         <DownloadFileItem Include="llava-v1.6-mistral-7b">
